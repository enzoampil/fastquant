#!/usr/bin/env python3
# -*- coding: utf-8 -*-
# Import standard library
from __future__ import (
    absolute_import,
    division,
    print_function,
    unicode_literals,
)
from pkg_resources import resource_filename
import datetime
import sys

# Import modules
import backtrader as bt
import backtrader.feeds as btfeed
import backtrader.analyzers as btanalyzers
import pandas as pd
import numpy as np
from collections.abc import Iterable
import time
from fastquant.notification import trigger_bot

from fastquant.config import (
    INIT_CASH,
    COMMISSION_PER_TRANSACTION,
    GLOBAL_PARAMS,
    BUY_PROP,
    SELL_PROP,
)


class BaseStrategy(bt.Strategy):
    """
    Base Strategy template for all strategies to be added to fastquant
    """

    # Strategy level arguments
    # After initialization, the `params` variable becomes accessible as an attribute of the strategy object
    # with the properties of a `named tuple`
    params = (
        ("init_cash", INIT_CASH),
        ("buy_prop", BUY_PROP),
        ("sell_prop", SELL_PROP),
        ("commission", COMMISSION_PER_TRANSACTION),
        (
            "execution_type",
            "close",
        ),  # Either open or close, to indicate if a purchase is executed based on the next open or close
        ("periodic_logging", False),
        ("transaction_logging", True),
        ("live", False),
        ("today", False),
        ("notif_script_dir", False),
        ("symbol", ""),
    )

    def log(self, txt, dt=None):
        dt = dt or self.datas[0].datetime.date(0)
        print("%s, %s" % (dt.isoformat(), txt))

    def update_order_history(self, order):
        self.order_history["dt"].append(self.datas[0].datetime.date(0))
        self.order_history["type"].append("buy" if order.isbuy() else "sell")
        self.order_history["price"].append(order.executed.price)
        self.order_history["size"].append(order.executed.size)
        self.order_history["value"].append(order.executed.value)
        self.order_history["commission"].append(order.executed.comm)
        self.order_history["pnl"].append(order.executed.pnl)

    def __init__(self):
        # Global variables
        self.init_cash = self.params.init_cash
        self.buy_prop = self.params.buy_prop
        self.sell_prop = self.params.sell_prop
        self.execution_type = self.params.execution_type
        self.periodic_logging = self.params.periodic_logging
        self.transaction_logging = self.params.transaction_logging
        self.commission = self.params.commission
        self.live = self.params.live
        self.today = self.params.today
        self.notif_script_dir = self.params.notif_script_dir
        self.symbol = self.params.symbol
        print("===Global level arguments===")
        print("init_cash : {}".format(self.init_cash))
        print("buy_prop : {}".format(self.buy_prop))
        print("sell_prop : {}".format(self.sell_prop))
        print("commission : {}".format(self.commission))
        self.order_history = {
            "dt": [],
            "type": [],
            "price": [],
            "size": [],
            "value": [],
            "commission": [],
            "pnl": [],
        }
        self.order_history_df = None

        self.dataclose = self.datas[0].close
        self.dataopen = self.datas[0].open

        self.order = None
        self.buyprice = None
        self.buycomm = None
        # Number of ticks in the input data
        self.len_data = len(list(self.datas[0]))

    def buy_signal(self):
        return True

    def sell_signal(self):
        return True

    def notify_order(self, order):
        if order.status in [order.Submitted, order.Accepted]:
            return

        if order.status in [order.Completed]:
            # Update order history whenever an order is completed
            self.update_order_history(order)
            if order.isbuy():
                if self.transaction_logging:
                    self.log(
                        "BUY EXECUTED, Price: %.2f, Cost: %.2f, Comm: %.2f, Size: %.2f"
                        % (
                            order.executed.price,
                            order.executed.value,
                            order.executed.comm,
                            order.executed.size,
                        )
                    )

                self.buyprice = order.executed.price
                self.buycomm = order.executed.comm
<<<<<<< HEAD
                if (
                    self.live
                    and str(self.datas[0].datetime.date(0)) == self.today
                ):
                    trigger_bot(
                        "buy", self.notif_script_dir, self.today, self.symbol
                    )
=======

>>>>>>> 86cbfaec
            else:  # Sell
                if self.transaction_logging:
                    self.log(
                        "SELL EXECUTED, Price: %.2f, Cost: %.2f, Comm: %.2f, Size: %.2f"
                        % (
                            order.executed.price,
                            order.executed.value,
                            order.executed.comm,
                            order.executed.size,
                        )
                    )
                if (
                    self.live
                    and str(self.datas[0].datetime.date(0)) == self.today
                ):
                    trigger_bot(
                        "sell", self.notif_script_dir, self.today, self.symbol
                    )

            self.bar_executed = len(self)

        elif order.status in [order.Canceled, order.Margin, order.Rejected]:
            if self.transaction_logging:
                if not self.periodic_logging:
                    self.log("Cash %s Value %s" % (self.cash, self.value))
                self.log("Order Canceled/Margin/Rejected")
                self.log("Canceled: {}".format(order.status == order.Canceled))
                self.log("Margin: {}".format(order.status == order.Margin))
                self.log("Rejected: {}".format(order.status == order.Rejected))

        # Write down: no pending order
        self.order = None

    def notify_trade(self, trade):
        if not trade.isclosed:
            return
        if self.transaction_logging:
            self.log(
                "OPERATION PROFIT, GROSS: %.2f, NET: %.2f"
                % (trade.pnl, trade.pnlcomm)
            )

    def notify_cashvalue(self, cash, value):
        # Update cash and value every period
        if self.periodic_logging:
            self.log("Cash %s Value %s" % (cash, value))
        self.cash = cash
        self.value = value

    def stop(self):
        # Saving to self so it's accessible later during optimization
        self.final_value = self.broker.getvalue()
        self.pnl = round(self.final_value - self.init_cash, 2)
        print("Final Portfolio Value: {}".format(self.final_value))
        print("Final PnL: {}".format(self.pnl))
        self.order_history_df = pd.DataFrame(self.order_history)

    def next(self):
        if self.periodic_logging:
            self.log("Close, %.2f" % self.dataclose[0])
        if self.order:
            return

        # Skip the last observation since purchases are based on next day closing prices (no value for the last observation)
        if len(self) + 1 >= self.len_data:
            return

        if self.periodic_logging:
            self.log("CURRENT POSITION SIZE: {}".format(self.position.size))
        # Only buy if there is enough cash for at least one stock
        if self.cash >= self.dataclose[0]:
            if self.buy_signal():

                if self.transaction_logging:
                    self.log("BUY CREATE, %.2f" % self.dataclose[0])
                # Take a 10% long position every time it's a buy signal (or whatever is afforded by the current cash position)
                # "size" refers to the number of stocks to purchase
                # Afforded size is based on closing price for the current trading day
                # Margin is required for buy commission
                # Add allowance to commission per transaction (avoid margin)
                afforded_size = int(
                    self.cash
                    / (self.dataclose[0] * (1 + self.commission + 0.001))
                )
                buy_prop_size = int(afforded_size * self.buy_prop)
                # Buy based on the closing price of the next closing day
                if self.execution_type == "close":
                    final_size = min(buy_prop_size, afforded_size)
                    if self.transaction_logging:
                        self.log("Cash: {}".format(self.cash))
                        self.log("Price: {}".format(self.dataclose[0]))
                        self.log("Buy prop size: {}".format(buy_prop_size))
                        self.log("Afforded size: {}".format(afforded_size))
                        self.log("Final size: {}".format(final_size))
                    # Explicitly setting exectype=bt.Order.Close will make the next day's closing the reference price
                    self.order = self.buy(size=final_size)
                # Buy based on the opening price of the next closing day (only works "open" data exists in the dataset)
                else:
                    # Margin is required for buy commission
                    afforded_size = int(
                        self.cash
                        / (self.dataopen[1] * (1 + self.commission + 0.001))
                    )
                    final_size = min(buy_prop_size, afforded_size)
                    if self.transaction_logging:
                        self.log("Buy prop size: {}".format(buy_prop_size))
                        self.log("Afforded size: {}".format(afforded_size))
                        self.log("Final size: {}".format(final_size))
                    self.order = self.buy(size=final_size)

        # Only sell if you hold least one unit of the stock (and sell only that stock, so no short selling)
        stock_value = self.value - self.cash
        if stock_value > 0:
            if self.sell_signal():
                if self.transaction_logging:
                    self.log("SELL CREATE, %.2f" % self.dataclose[1])
                # Sell a 5% sell position (or whatever is afforded by the current stock holding)
                # "size" refers to the number of stocks to purchase
                if self.execution_type == "close":
                    if SELL_PROP == 1:
                        self.order = self.sell(
                            size=self.position.size, exectype=bt.Order.Close
                        )
                    else:
                        # Sell based on the closing price of the next closing day
                        self.order = self.sell(
                            size=int(
                                (stock_value / (self.dataclose[1]))
                                * self.sell_prop
                            ),
                            exectype=bt.Order.Close,
                        )
                else:
                    # Sell based on the opening price of the next closing day (only works "open" data exists in the dataset)
                    self.order = self.sell(
                        size=int(
                            (self.init_cash / self.dataopen[1])
                            * self.sell_prop
                        )
                    )<|MERGE_RESOLUTION|>--- conflicted
+++ resolved
@@ -133,7 +133,6 @@
 
                 self.buyprice = order.executed.price
                 self.buycomm = order.executed.comm
-<<<<<<< HEAD
                 if (
                     self.live
                     and str(self.datas[0].datetime.date(0)) == self.today
@@ -141,9 +140,6 @@
                     trigger_bot(
                         "buy", self.notif_script_dir, self.today, self.symbol
                     )
-=======
-
->>>>>>> 86cbfaec
             else:  # Sell
                 if self.transaction_logging:
                     self.log(
