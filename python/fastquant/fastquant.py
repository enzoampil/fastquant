--- conflicted
+++ resolved
@@ -667,10 +667,6 @@
 def get_twitter_sentiment(stock_code, twitter_auth, start_date, twitter_accounts=None):
     """
     This function scrapes twitter data based on stock code and twitter accounts specified
-<<<<<<< HEAD
-=======
-
->>>>>>> 394ce451
     Parameters
     ----------
     stock_code : str
@@ -681,10 +677,6 @@
         Starting date (YYYY-MM-DD) of the period that you want to get twitter data on
     twitter_accounts : list
         List of twitter account names you want to scrape from
-<<<<<<< HEAD
-=======
-
->>>>>>> 394ce451
     Returns
     ----------
     date_sentiments: dict
@@ -717,7 +709,6 @@
 
             ''' Getting errors here: Failed to send request and JSON payload issue
             if( usertweets[-1].created_at.date() >= start_date):
-<<<<<<< HEAD
                 # NOTE: Save the ID of the oldest tweet less one
                 oldest_tweet = usertweets[-1].id - 1
                 # NOTE: Keep grabbing tweets until there are no tweets left to grab
@@ -731,28 +722,6 @@
                     usertweets.extend(new_tweets)
                     # NOTE: Update the id of the oldest tweet less one
                     oldest_tweet = usertweets[-1].id - 1
-=======
-
-                # NOTE: Save the ID of the oldest tweet less one
-                oldest_tweet = usertweets[-1].id - 1
-
-                # NOTE: Keep grabbing tweets until there are no tweets left to grab
-                while len(new_tweets) > 0:
-                    print(f"Getting tweets before {oldest_tweet}")
-
-                    # NOTE: All subsequent requests use the max_id param to prevent duplicates
-                    new_tweets = twitter_auth.user_timeline(screen_name = acc, count = 200, tweet_mode = 'extended', max_id = oldest_tweet)
-
-                    # NOTE: Only store tweets within the specified date range
-                    new_tweets = [tweet for tweet in new_tweets if datetime.strptime(str(tweet.created_at), "%Y-%m-%d %H:%M:%S").date() >= start_date and stock_code in tweet.full_text]
-
-                    # NOTE: Save most recent tweets
-                    usertweets.extend(new_tweets)
-
-                    # NOTE: Update the id of the oldest tweet less one
-                    oldest_tweet = usertweets[-1].id - 1
-
->>>>>>> 394ce451
                     print(f"Downloaded {len(usertweets)} tweets so far!")
             '''
     
@@ -777,9 +746,4 @@
             return date_sentiment
     
         else:
-<<<<<<< HEAD
-            raise Exception (f"No tweet found for {stock_code} starting from {start_date}.")
-=======
-            raise Exception (f"No tweet found for {stock_code} starting from {start_date}.")
-
->>>>>>> 394ce451
+            raise Exception (f"No tweet found for {stock_code} starting from {start_date}.")