--- conflicted
+++ resolved
@@ -225,11 +225,7 @@
     plt.style.use("classic")  # ggplot is also fine
     plt.rcParams["figure.figsize"] = figsize
 
-<<<<<<< HEAD
-    cerebro.plot(volume=has_volume, iplot=iplot, **plot_kwargs)
-=======
-    fig = cerebro.plot(volume=has_volume, iplot=iplot)
->>>>>>> 186e086e
+    fig = cerebro.plot(volume=has_volume, iplot=iplot, **plot_kwargs)
 
     return fig[0][0]
 
