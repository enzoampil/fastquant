import pandas as pd
from pathlib import Path
from fastquant import backtest, STRATEGY_MAPPING, DATA_PATH, get_yahoo_data

SAMPLE_CSV = Path(DATA_PATH, "JFC_20180101_20190110_DCV.csv")
SAMPLE_STRAT_DICT = {
    "smac": {"fast_period": 35, "slow_period": [40, 50]},
    "rsi": {"rsi_lower": [15, 30], "rsi_upper": 70},
}


def test_backtest():
    """
    Ensures that the backtest function works on all the registered strategies, with their default parameter values
    """
    sample = pd.read_csv(SAMPLE_CSV, parse_dates=["dt"])
    for strategy in STRATEGY_MAPPING.keys():
<<<<<<< HEAD
        cerebro = backtest(strategy, sample, plot=False)
        errmsg = "Backtest encountered error for strategy '{}'!".format(
            strategy
        )
        assert cerebro is not None, errmsg

    # Test multi-strategy
    cerebro = backtest("multi", sample, strats=SAMPLE_STRAT_DICT, plot=False)
    assert (
        cerebro is not None
    ), "Backtest encountered error for strategy 'multi'!"
=======
        if strategy == "sentiment":
            data = get_yahoo_data("TSLA", "2020-01-01", "2020-06-10")
            cerebro = backtest(
                strategy, data, keyword="tesla", page_nums=2, senti=0.4
            )
            errmsg = "Backtest encountered error for strategy '{}'!".format(
                strategy
            )
            assert cerebro is not None, errmsg
        else:
            cerebro = backtest(strategy, sample, plot=False)
            errmsg = "Backtest encountered error for strategy '{}'!".format(
                strategy
            )
            assert cerebro is not None, errmsg
>>>>>>> a2a516a5
<|MERGE_RESOLUTION|>--- conflicted
+++ resolved
@@ -15,19 +15,6 @@
     """
     sample = pd.read_csv(SAMPLE_CSV, parse_dates=["dt"])
     for strategy in STRATEGY_MAPPING.keys():
-<<<<<<< HEAD
-        cerebro = backtest(strategy, sample, plot=False)
-        errmsg = "Backtest encountered error for strategy '{}'!".format(
-            strategy
-        )
-        assert cerebro is not None, errmsg
-
-    # Test multi-strategy
-    cerebro = backtest("multi", sample, strats=SAMPLE_STRAT_DICT, plot=False)
-    assert (
-        cerebro is not None
-    ), "Backtest encountered error for strategy 'multi'!"
-=======
         if strategy == "sentiment":
             data = get_yahoo_data("TSLA", "2020-01-01", "2020-06-10")
             cerebro = backtest(
@@ -43,4 +30,13 @@
                 strategy
             )
             assert cerebro is not None, errmsg
->>>>>>> a2a516a5
+
+
+def test_multi_backtest():
+    """
+    Test multi-strategy
+    """
+    cerebro = backtest("multi", sample, strats=SAMPLE_STRAT_DICT, plot=False)
+    assert (
+        cerebro is not None
+    ), "Backtest encountered error for strategy 'multi'!"